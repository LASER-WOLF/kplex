v1.5:
* i8n
<<<<<<< HEAD
* Added filenamex option for file interfaces
=======
* Added heartbeat option
* Expanded checksumming options
>>>>>>> 9d07191f

v1.4: January 6th 2019
* Fixed crash with checksumming enabled
* Various queue length changes
* Changed default input processing to "loose" for file interfaces
* Minor change to how default values for "strict" applied
* Fixed possible null pointer exception in serial interface argument processing
* Minor changes to persistent tcp behaviour
* Add support for B460800 and B230400 baud rates
* Make lowering file descriptor limits debug rather than warning
* Fix lack of null termination on interface names
* Make ~/.kplex.conf per-user conf file on OSX deprecating previous location
* Add -p option for pid file
* Add man page
* Fix errors in preamble parsing

v1.3.4: June 26th 2016
* Fixed bug with optional interfaces
* Fixed udp port assignment bug

v1.3.3: May 7th 2016
* Fixed crash in udp code with openvpn
* Fixed broken filtering

v1.3.2: April 21st 2016
* Added gpsd support
* Fixed various udp handling bugs
* Fixed various bugs on tcp reconnect
* Improve reconnection handling
* Added much more debugging
* Give interfaces default names

v1.3.1: September 27th 2015
* Fixed various uninitialised pointer fixes
* Updated Makefile for OpenWRT and github builds
* Accept NULL as a sentence terminator with "strict=no"
* Fixed problem with non-truncation of output files
* Better guessing of UDP interface parameters
* Define ACCESSPERMS, remove redundant declarations, add header guards
* Fixed bug in source filtering
* Added option to re-enable nagle for TCP interfaces
* "-d" flag now documented with additional debugging
* Default queue sizes reduced and SNDBUF size reduced
* Added optional interface to filter rules

v1.3: April 15th 2015
* Added "preamble" option to tcp interfaces
* Fixed bugs in failover specification parsing
* Added udp: interface type
* Added AIS coalescing
* Added strict parsing option
* Fixed bug in file output to new files

v1.2: January 6th 2015
* eol=n now optional on other interface types
* srctag=input option
* owner=,group= and perm= options for pty and output file interfaces
* Fixed bug in tcp server src TAGs
* Fixed multiple tcp persist bugs
* Remove pty symlinks on exit
* Updates for NetBSD portability
* Fixed TAG checksum bug

v1.1.1: November 12th 2014
* Added presist=fromstart option
* Fixed serial ports in OS X
* Fixed processing of file interfaces with "eol=rn"
* Fixed specification of multicast interface
* Fixed bug with outbound serial interface TAG processing
* Fixed bug with TAG timestamps
* Added fromstart value for persist option
* Minor comment corrections
* Minor changes for greater POSIX compatibility

v1.1: June 5th 2014
* Parsing algorithm changed to strip TAG blocks
* Added optional TAG-based timestamping
* Added optional TAG-based source identifiers
* Added GoFree support
* Added loopback option
* Added keepalive options to tcp interfaces
* Added timeout option to tcp interfaces
* Added more supported baud rates for serial and pty interfaces
* More consistent interface specifiers for broadcast and multicast
* Corrected bug in default port assignment for broadcast interfaces
* Fixed bugs in tcp persist code

v1.0: 31st August 2013
* Added multicast support
* Added "persist" and "retry" options for tcp client interfaces
* Added support for rate limiting
* Disable Nagle algorithm on tcp interfaces
* Fix bug in appending to non-existent files
* Fix hang when configuration with no inputs specified
* Corrected multiple typos in README

v0.2.11: 25th June 2013
* Fixed error with seatalk flag in serial.c
* Fixed makefile for bsd/macos
* Improved error reporting for broadcast interfaces
* Fix failure-to-exit bug when using tcp server
* Special handling of and improved support for FIFOs
* Ignore SIGPIPE to avoid crashes writing to FIFOs
* Added append mode for output files
* Enable use of redirected standard input and output in background mode
* Added persist flag for FIFOs
* Added eol option for \r\n line termination with file interfaces
* Make file output line buffered
* Reduce max sentence size to the 80 chars it was always meant to be
* Fixed tcp server filter inheritace bug
* Fixed bug resulting in qsize option being ignored for tcp and serial

v0.2.10: 31st March 2013
* Fixed crash when interface error condition encountered on startup

v0.2.9: 4th March 2013
* Fixed bug with input interfaces exiting before output startup
* Updated documentation to correctly describe use of "device" option
* Fixed segv in file error handling
* Fixed crash with input-only tcp servers
* Added "-V" flag for version identification

v0.2.8: 16th January 2013
* Fixed bug in shutdown of bi-directional tcp server
* Minor cosmetic source tweaks
* Minor non-code adjustments for Debian packaging
* Added example configuration kplex.conf.ex

v0.2.7: 27th December 2012
* Fixed crash and hang on exit bug with unidirectional tcp servers

v0.2.6: 18th December 2012
* Fixed "port out of range" problem with UDP broadcast interfaces

v0.2.5: 10th December 2012
* Fixed various POSIX compatibility isses

v0.2.4: 30th November 2012
* Support for FreeBSD
* Explicit enabling of support for IPv6-mapped-IPv4 for platforms where this is
  disabled by default

v0.2.3: 28th November 2012
* Fixed multiple problems with broadcast interfaces
* Fixed bug in handling of unclosed quotes arround arguments

v0.2.2: 27th November 2012
* Changed user config file to ~/Library/Preferences/kplex.ini on OS X
* Source tidy to silence compiler warnings on OS X

v.0.2: 21st November 2012
* Initial public test release<|MERGE_RESOLUTION|>--- conflicted
+++ resolved
@@ -1,11 +1,8 @@
 v1.5:
 * i8n
-<<<<<<< HEAD
 * Added filenamex option for file interfaces
-=======
 * Added heartbeat option
 * Expanded checksumming options
->>>>>>> 9d07191f
 
 v1.4: January 6th 2019
 * Fixed crash with checksumming enabled
