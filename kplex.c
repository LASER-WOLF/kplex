/* kplex: An anything to anything boat data multiplexer for Linux
 * Currently this program only supports nmea-0183 data.
 * For currently supported interfaces see kplex_mods.h
 * Copyright Keith Young 2012-2020
 * For copying information, see the file COPYING distributed with this file
 */

/* This file (kplex.c) contains the main body of the program and
 * central multiplexing engine. Initialisation and read/write routines are
 * defined in interface-specific files
 */

#include "kplex.h"
#include "kplex_mods.h"
#include "version.h"
#include <signal.h>
#include <pwd.h>
#include <time.h>
#include <syslog.h>
#include <sys/resource.h>
#include <sys/stat.h>
#include <sys/time.h>
#include <sys/wait.h>
#include <inttypes.h>
#include <fcntl.h>
#include <locale.h>

/* Macro to identify kplex Proprietary sentences */
#define isprop(sptr) ((sptr) && sptr->len >= 7 && sptr->data[1] == 'P' && sptr->data[2] == 'K' && sptr->data[3] == 'P' && sptr->data[4] == 'X')

/* Message catalogue location passed from Makefile */
#ifndef SHAREDIR
#define SHAREDIR "/usr/share/kplex"
#endif

/* Globals. Sadly. Used in signal handlers so few other simple options */
pthread_key_t ifkey;    /* Key for Thread local pointer to interface struct */
pthread_t reaper;       /* tid of thread responsible for reaping */
int timetodie=0;        /* Set on receipt of SIGTERM or SIGINT */
time_t graceperiod=3;   /* Grace period for unsent data before shutdown (secs)*/
int debuglevel=0;       /* debug off by default */
nl_catd cat;            /* i8n catalogue */

/* Sleep function not relying on SIGALRM for thread safety
 * Unnecessary on many platforms but here to minimise portability issues
 * Could do this with nanosleep() or select()
 */
int mysleep(time_t sleepytime)
{
    struct timespec rqtp;

    rqtp.tv_sec = sleepytime;
    rqtp.tv_nsec=0;

    return (nanosleep(&rqtp,NULL));
}

/* functions */

/*
 * Check an NMEA 0183 checksum
 * Args: pointer to struct senblk, checking/addition required
 * Returns: 0 if check/addition "successful", -1 otherwise
 */
int checkcksum (senblk_t *sptr, enum cksm how)
{
    int cksm=0;
    int rcvdcksum=0,i,end;
    char *ptr;

    /* Shouldn't be necessary but for safety... */
    switch (how) {
        case CKSM_STRICT:
        case CKSM_LOOSE:
        case CKSM_ADD:
        case CKSM_ADDONLY:
            break;
        default:
            return(0);
            break;
    }

    for(i=0,end=sptr->len-6,ptr=sptr->data+1; i < end;i++)
            cksm ^= *ptr++;

    if (*ptr != '*') {
    /* There's no checksum or it's incomplete */
        if (how == CKSM_STRICT) {
            return(-1);
        }

        for(end=sptr->len-3;i < end;i++) {
            cksm ^= *ptr++;
            if (*ptr == '*') {
            /* There's an incomplete checksum */
                if (how == CKSM_ADDONLY) {
                /* for "addonly" we don't add but don't reject */
                    return 0;
                }
                /* CKSM_LOOSE or CKSM_ADD reject bad checksums */
                return(-1);
            }
        }

        /* No checksum */
        if (how == CKSM_LOOSE) {
            return(0);
        }

        /* We can't add if the sentence is already too long */
        if (sptr->len > SENMAX - 1) {
            return(-1);
        }

        /* Add the checksum */
        *ptr++ = '*';
        *ptr++ = ((i = cksm / 16) > 9)?i + 55:i + 48;
        *ptr++ = ((i = cksm % 16) > 9)?i + 55:i + 48;
        *ptr++ = '\r';
        *ptr++ = '\n';

        sptr->len += 3;

        return(0);
    }

    /* ADDONLY doesn't care if a checksum is wrong */
    if (how == CKSM_ADDONLY) {
        return(0);
    }

    for (i=0,++ptr;i<2;i++,ptr++) {
        if (*ptr>47 && *ptr<58)
            rcvdcksum+=*ptr-48;
        else if (*ptr>64 && *ptr<71)
             rcvdcksum+=*ptr-55;
        else if (*ptr>96 && *ptr<103)
            rcvdcksum+=*ptr-87;
        if (!i)
            rcvdcksum<<=4;
    }

    if (cksm == rcvdcksum)
        return (0);
    else
        return(-1);
}

/*
 * Perform filtering on sentences
 * Args: senblk to be filtered, pointer to filter
 * Returns: 0 if contents of senblk passes filter, -1 otherwise
 */
int senfilter(senblk_t *sptr, sfilter_t *filter)
{
    unsigned int mask = (unsigned int) -1 ^ IDMINORMASK;
    sf_rule_t *fptr;
    char *cptr;
    int i;
    time_t tsecs;
    struct timeval tv;

    /* We shouldn't actually be filtering any NULL packets, but check anyway */
    if (sptr == NULL || filter == NULL || filter->rules == NULL)
        return(0);

    /* inputs should have ensured all sentences ended with \r\n so if we check
     * for \r here, we only have to check for \r in the for loops, not \n too */
    if (*sptr->data == '\r')
        return(-1);

    for (fptr=filter->rules;fptr;fptr=fptr->next) {
        if ((fptr->src.id) && (fptr->src.id != (sptr->src&mask)))
            continue;
        for (i=0,cptr=sptr->data+1;i<5 && *cptr != '\r';i++,cptr++)
            if(fptr->match[i] && fptr->match[i] != *cptr)
                break;
        if (i!=5)
            continue;

        if (fptr->type == ACCEPT) {
            return(0);
        }
        if (fptr->type == DENY) {
            return(-1);
        }
        /* type is limit. Hopefully. */
        (void) gettimeofday(&tv,NULL);
        if (tv.tv_sec < fptr->info.limit->timeout)
            return(-1);
        if ((tsecs=(tv.tv_sec - fptr->info.limit->timeout)) <
                fptr->info.limit->last.tv_sec)
            return(-1);
        if (tsecs == fptr->info.limit->last.tv_sec &&
                (tv.tv_usec < fptr->info.limit->last.tv_usec ))
            return(-1);
        /* at least timeout since last seen: Update info and pass */
        memcpy(&fptr->info.limit->last,&tv,sizeof(struct timeval));
        return(0);
    }
    return(0);
}

/*
 * Free a failover rule and any attached source list
 * Args: Pointer to rule structure
 * Returns: Nothing
 */
void free_srclist(struct srclist *src)
{
    struct srclist *tsrc;

    for (;src;src=tsrc) {
        tsrc=src->next;
        if (src->src.name)
            free(src->src.name);
        free(src);
    }
}

/*
 * Free a filter
 * Args: pointer to filter to be freed
 * Returns: Nothing
 */
void free_filter(sfilter_t *fptr)
{
    sf_rule_t *rptr,*trptr;

    if (fptr == NULL)
        return;

    pthread_mutex_lock(&fptr->lock);
    if (--fptr->refcount) {
        pthread_mutex_unlock(&fptr->lock);
        return;
    }

    if (fptr->rules)
        for (rptr=fptr->rules;rptr;rptr=trptr) {
            trptr=rptr->next;
            if (fptr->type == FAILOVER)
                free_srclist(rptr->info.source);
            free(rptr);
        }

    free(fptr);
}

/*
 * Add a failover source to a failover rule
 * Args: address of head of the source list and new source item
 * Returns: Nothing
 * Side Effect: source item linked into source list according to failover time
 */
void link_src_to_rule (struct srclist **list, struct srclist *src)
{
    for (;*list;list=&(*list)->next)
        if ((*list)->failtime > src->failtime)
            break;
    src->next=(*list);
    *list=src;
}

/*
 * Test if a sentence came from a failover input that is active
 * Args: Pointer to filter head, pointer to senblk to be tested
 * Returns: 1 if  senblk should be passed, 0 if not
 */
int isactive(sfilter_t *filter,senblk_t *sptr)
{
    time_t now=time(NULL);
    unsigned int mask = (unsigned int) -1 ^ IDMINORMASK;
    unsigned int src;
    char *cptr,*mptr;
    sf_rule_t *rule;
    struct srclist *rptr;
    time_t last;
    int i;

    if (filter == NULL || sptr == NULL)
        return(1);

    src = sptr->src & mask;

    for(rule=filter->rules;rule;rule=rule->next) {
        for (i=0,cptr=sptr->data+1,mptr=rule->match;i<5;i++,cptr++,mptr++)
            if(*mptr && *cptr != *mptr)
                break;
        if (i == 5)
            break;
    }
    if (!rule)
        return(1);
    for (last=0,rptr=rule->info.source;rptr;rptr=rptr->next) {
        if (rptr->src.id == src) {
            rptr->lasttime = now;
            if (last+rptr->failtime < now)
                return(1);
            else
                return(0);
        }
        if (rptr->lasttime > last)
            last = rptr->lasttime;
    }
    return(0);
}
/*
 *  Add a failover specification
 *  Args: address of ofilter pointer and pointer to string containing failover
 *  spec
 *  Returns: 0 on success, -1 on error
 *  Side effects: New Failover added to ofilter
 */
int addfailover(sfilter_t **head,char *spec)
{
    sf_rule_t *newrule;
    struct srclist *src;
    char *cptr,*nptr;
    int n,done;
    time_t now;

    if ((newrule=(sf_rule_t *)malloc(sizeof(sf_rule_t))) == NULL) {
        return(-1);
    }
    newrule->info.source=NULL;

    for (errno=0,cptr=spec,n=0;n<5;spec++,n++,cptr++) {
        if (!*cptr || *cptr== ':') {
            free(newrule);
            return(-1);
        }
        newrule->match[n] = (*cptr == '*')?0:*cptr;
    }

    if (*cptr++ != ':') {
        free(newrule);
        return(-1);
    }
    for (now=time(NULL),done=0;!done && *cptr;src=NULL,cptr++) {
        if ((src=(struct srclist *)malloc(sizeof(struct srclist))) == NULL) {
            free(newrule);
            return(-1);
        }
        for(src->failtime=0;*cptr && *cptr >= '0' && *cptr <= '9';cptr++)
            src->failtime=src->failtime*10+(*cptr - '0');

        if (*cptr++ != ':')
            break;

        for(nptr=cptr;*cptr && *cptr != ':';)
            cptr++;
        if (*cptr)
            *cptr='\0';
        else
            done++;

        if ((src->src.name = strdup(nptr)) == NULL) {
            logerr(errno,catgets(cat,2,32,
                    "Failed to allocate memory for string duplication"));
            free(newrule);
            return(-1);
        }

        src->lasttime=now;
        link_src_to_rule(&newrule->info.source,src);
    }
    if (done) {
        if (!*head) {
            if (((*head)=(sfilter_t *)malloc(sizeof(sfilter_t)))) {
                (*head)->type=FAILOVER;
                (*head)->refcount=1;
                pthread_mutex_init(&(*head)->lock,NULL);
                (*head)->rules=NULL;
            }
        }
        if (*head) {
            newrule->next=(*head)->rules;
            (*head)->rules=newrule;
            return(0);
        }
    }
    if (src)
        free(src);
    if (newrule->info.source)
        free_srclist(newrule->info.source);
    free(newrule);
    return(-1);
}


/*
 * Exit function used by interface handlers.  Interface objects are cleaned
 * up by the destructor functions of thread local storage
 * Args: exit status (unused)
 * Returns: Nothing
 */
void iface_thread_exit(int ret)
{
    (void) pthread_setcancelstate(PTHREAD_CANCEL_DISABLE,NULL);
    pthread_exit((void *)&ret);
}

/*
 *  Initialise an ioqueue
 *  Args: iface_t to add queue to, size of queue (in senblk structures)
 *  Returns: 0 on success, -1 on failure
 */
ioqueue_t *init_q(size_t size, sfilter_t *filter, char *owner)
{
    ioqueue_t *newq;
    senblk_t *sptr;
    int    i;

    if ((newq=(ioqueue_t *)malloc(sizeof(ioqueue_t))) == NULL)
        return(NULL);

    if ((newq->base=(senblk_t *)calloc(size,sizeof(senblk_t))) ==NULL) {
        i=errno;
        free(newq);
        errno=i;
        return(NULL);
    }
    /* "base" always points to the allocated memory so that we can free() it.
     * All senblks initially allocated to the free list
     */
    newq->free=newq->base;

    /* Initiailise senblk queue pointers */
    for (i=0,sptr=newq->free,--size;i<size;++i,++sptr)
        sptr->next=sptr+1;

    sptr->next = NULL;

    newq->qhead = newq->qtail = NULL;
    newq->owner = owner;
    newq->filter = filter;

    pthread_mutex_init(&newq->q_mutex,NULL);
    pthread_cond_init(&newq->freshmeat,NULL);

    newq->active=1;
    return(newq);
}

/*
 *  Copy information in a senblk structure (data and len only)
 *  Args: pointers to dest and source senblk structures
 *  Returns: pointer to dest senblk
 */
senblk_t *senblk_copy(senblk_t *dptr,senblk_t *sptr)
{
    dptr->len=sptr->len;
    dptr->src=sptr->src;
    dptr->next=NULL;
    return (senblk_t *) memcpy((void *)dptr->data,(const void *)sptr->data,
            sptr->len);
}

/*
 * Add an senblk to an ioqueue
 * Args: Pointer to senblk and Pointer to queue it is to be added to
 * Returns: 0 on success, -1 on error.
 */
int push_senblk(senblk_t *sptr, ioqueue_t *q)
{
    senblk_t *tptr;
    int state;

    (void) pthread_setcancelstate(PTHREAD_CANCEL_DISABLE,&state);
    pthread_mutex_lock(&q->q_mutex);

    if (q == NULL || q->active == 0) {
        pthread_mutex_unlock(&q->q_mutex);
        (void) pthread_setcancelstate(state,NULL);
        return -1;
    }

    if (sptr == NULL) {
        /* NULL senblk pointer is magic "off" switch for a queue */
        q->active = 0;
    } else {
        /* Get a senblk from the queue's free list if possible...*/
        if (q->free) {
            tptr=q->free;
            q->free=q->free->next;
        } else {
            /* ...if not steal from the head of the queue, dropping previous
               contents. */
            tptr=q->qhead;
            q->qhead=q->qhead->next;
            if (q->drops < 0)
                q->drops++;
            DEBUG(4,catgets(cat,2,33,"Dropped senblk q=%s"),
                    (q->owner)?q->owner:
                    catgets(cat,2,34,"(unknown)"));
        }
    
        (void) senblk_copy(tptr,sptr);
    
        /* If there is anything on the queue already, set it's "next" member
           to point to the new senblk */
        if (q->qtail)
            q->qtail->next=tptr;
    
        /* Set tail pointer to the new senblk */
        q->qtail=tptr;
    
        /* queue head needs to point to new senblk if there was nothing
           previously on the queue */
        if (q->qhead == NULL)
            q->qhead=tptr;
    
    }
    pthread_cond_broadcast(&q->freshmeat);
    pthread_mutex_unlock(&q->q_mutex);
    (void) pthread_setcancelstate(state,NULL);
    return 0;
}

/*
 *  Get the next senblk from the head of a queue
 *  Args: Queue to retrieve from
 *  Returns: Pointer to next senblk on the queue or NULL if the queue is
 *  no longer active
 *  This function blocks until data are available or the queue is shut down
 */
senblk_t *next_senblk(ioqueue_t *q)
{
    senblk_t *tptr;
    int state;
  
    (void) pthread_setcancelstate(PTHREAD_CANCEL_DISABLE,&state);
    pthread_mutex_lock(&q->q_mutex);
    while ((tptr = q->qhead) == NULL) {
        /* No data available for reading */
        if (!q->active) {
            /* Return NULL if the queue has been shut down */
            pthread_mutex_unlock(&q->q_mutex);
            (void) pthread_setcancelstate(state,NULL);
            return ((senblk_t *)NULL);
        }
        /* Wait until something is available */
        pthread_cond_wait(&q->freshmeat,&q->q_mutex);
    }

    /* set qhead to next element (which may be NULL)
       If the last element in the queue, set the tail pointer to NULL too */
    if ((q->qhead=tptr->next) == NULL)
        q->qtail=NULL;
    pthread_mutex_unlock(&q->q_mutex);
    (void) pthread_setcancelstate(state,NULL);
    return(tptr);
}

/*
 *  Get the last senblk from a queue, discarding all before it
 *  Args: Queue to retrieve from
 *  Returns: Pointer to last senblk on the queue or NULL if the queue is
 *  no longer active
 *  This function blocks until data are available or the queue is shut down
 */
senblk_t *last_senblk(ioqueue_t *q)
{
    senblk_t *tptr,*nptr;
    int state;

    (void) pthread_setcancelstate(PTHREAD_CANCEL_DISABLE,&state);
    pthread_mutex_lock(&q->q_mutex);
    /* Move all but last senblk on the queue to the free list */
    if ((tptr=q->qhead) != NULL) {
        for (nptr=tptr->next;nptr;tptr=nptr,nptr=nptr->next) {
            tptr->next=q->free;
            q->free=tptr;
        }
        q->qhead=tptr;
    }

    while ((tptr = q->qhead) == NULL) {
        /* No data available for reading */
        if (!q->active) {
            /* Return NULL if the queue has been shut down */
            pthread_mutex_unlock(&q->q_mutex);
            (void) pthread_setcancelstate(state,NULL);
            return ((senblk_t *)NULL);
        }
        /* Wait until something is available */
        pthread_cond_wait(&q->freshmeat,&q->q_mutex);
    }

    /* set qhead to next element (which may be NULL)
       If the last element in the queue, set the tail pointer to NULL too */
    if ((q->qhead=tptr->next) == NULL)
        q->qtail=NULL;
    pthread_mutex_unlock(&q->q_mutex);
    (void) pthread_setcancelstate(state,NULL);
    return(tptr);
}

/*
 * Flush a queue, returning anything on it to the free list
 * Args: Queue to be flushed
 * Returns: Nothing
 * Side Effect: Returns anything on the queue to the free list
 */
void flush_queue(ioqueue_t *q)
{
    int state;

    (void) pthread_setcancelstate(PTHREAD_CANCEL_DISABLE,&state);
    pthread_mutex_lock(&q->q_mutex);
    if (q->qhead != NULL) {
        q->qtail->next = q->free;
        q->free=q->qhead;
        q->qhead=q->qtail=NULL;
    }
    pthread_mutex_unlock(&q->q_mutex);
    (void) pthread_setcancelstate(state,NULL);
}

/*
 * Return a senblk to a queue's free list
 * Args: pointer to senblk, and pointer to the queue whose free list it is to
 * be added to
 * Returns: Nothing
 */
void senblk_free(senblk_t *sptr, ioqueue_t *q)
{
    int state;

    (void) pthread_setcancelstate(PTHREAD_CANCEL_DISABLE,&state);
    pthread_mutex_lock(&q->q_mutex);
    /* Adding to head of free list is quicker than tail */
    sptr->next = q->free;
    q->free=sptr;
    pthread_mutex_unlock(&q->q_mutex);
    (void) pthread_setcancelstate(state,NULL);
}

iface_t *get_default_global()
{
    iface_t *ifp;
    struct if_engine *ifg;

    if ((ifp = (iface_t *) malloc(sizeof(iface_t))) == NULL)
        return(NULL);

    memset((void *) ifp,0,sizeof(iface_t));

    ifp->type = GLOBAL;
    ifp->options = NULL;
    if ((ifg = (struct if_engine *)malloc(sizeof(struct if_engine))) == NULL) {
        free(ifp);
        return(NULL);
    }
    ifg->flags=0;
    ifg->logto=LOG_DAEMON;
    ifp->strict=-1;
    ifp->checksum=CKSM_NO;
    ifp->qsize = DEFQSIZE;
    ifp->info = (void *)ifg;

    return(ifp);
}

/* Process proprietary sentence.  Anything starting $PKPX
 * Args: senblk_t * containing sentence, iface_t pointing to engine.
 * currently unused but we may use it later for adding to the engine's queue
 * Returns -1 if sentence is unrecognised or invalid, 0 if processing
 * should continue with current senblk, 1 if this senblk should be dropped
 * but sentence was valid
 * Side effects: Swaps Query with Response where appropriate
 */
int process_prop(senblk_t *sptr, iface_t *eptr)
{
    if (sptr->data[6] != ',')
        return(-1);
    switch (sptr->data[5]) {
    case 'Q':
        /* Query Sentence */
        if (sptr->data[7] == 'V') {
             sptr->len=sprintf(sptr->data,"$PKPXR,%s",VERSION);
        } else
            return -1;
        break;
    case 'I':
        /* Informational message from another kplex instance */
        return 1;
    case 'C':
        /* Command: None currently defined */
    case 'R':
        /* Response: shouldn't get this */
    default:
        return -1;
    }

    sptr->len+=sprintf(sptr->data+sptr->len,"*%02X\r\n",
            calcsum(sptr->data+1,sptr->len-1));
    sptr->src=0;
    return(0);
}

/*
 * This is the heart of the multiplexer.  All inputs add to the tail of the
 * Engine's queue.  The engine takes from the head of its queue and copies
 * to all outputs on its output list.
 * Args: Pointer to information structure (iface_t, cast to void)
 * Returns: Nothing
 */
void *run_engine(void *info)
{
    senblk_t *sptr;
    iface_t *optr;
    iface_t *eptr = (iface_t *)info;
    int retval=0;

    (void) pthread_detach(pthread_self());

    for (;;) {
        sptr = next_senblk(eptr->q);

        if (isprop(sptr)) {
            if (process_prop(sptr,eptr)) {
                senblk_free(sptr,eptr->q);
                continue;
            }
        }

        if (isactive(eptr->ofilter,sptr)) {
            pthread_mutex_lock(&eptr->lists->io_mutex);
            /* Traverse list of outputs and push a copy of senblk to each */
            for (optr=eptr->lists->outputs;optr;optr=optr->next) {
                if ((optr->q1) && ((!sptr) ||
                        ((sptr->src != optr->id) || (flag_test(optr,F_LOOPBACK))))) {
                    if (optr->q1->filter == NULL ||
                            senfilter(sptr,optr->q1->filter)) {
                        push_senblk(sptr,optr->q1);
                    }
                }
            }
            pthread_mutex_unlock(&eptr->lists->io_mutex);
        }

        if (sptr == NULL) {
            /* Queue has been marked inactive */
            break;
        }

        senblk_free(sptr,eptr->q);
    }
    pthread_exit(&retval);
}

/*
 * Start processing an interface and add it to an iolist, input or output, 
 * depending on direction
 * Args: Pointer to interface structure (cast to void *)
 * Returns: Nothing
 */
void start_interface(void *ptr)
{
    iface_t *ifa = (iface_t *)ptr;
    iface_t **lptr;
    iface_t **iptr;

    (void) pthread_setcancelstate(PTHREAD_CANCEL_DISABLE,NULL);

    pthread_mutex_lock(&ifa->lists->io_mutex);
    ifa->tid = pthread_self();

    if (pthread_setspecific(ifkey,ptr)) {
        perror(catgets(cat,2,35,"Failed to set key"));
        exit(1);
    }

    for (iptr=&ifa->lists->initialized;*iptr!=ifa;iptr=&(*iptr)->next)
        if (*iptr == NULL) {
            perror(catgets(cat,2,36,
                    "interface does not exist on initialized list!"));
            exit(1);
        }

    *iptr=(*iptr)->next;

    /* We've unlinked from initialized. Exit if we've been told to already */
    if (ifa->direction == NONE) {
        pthread_mutex_unlock(&ifa->lists->io_mutex);
        iface_thread_exit(0);
    }

    /* Set lptr to point to the input or output list, as appropriate */
    lptr=(ifa->direction==IN)?&ifa->lists->inputs:&ifa->lists->outputs;
    if (*lptr)
        ifa->next=(*lptr);
    else
        ifa->next=NULL;
    (*lptr)=ifa;

    if (ifa->lists->initialized == NULL)
        pthread_cond_broadcast(&ifa->lists->init_cond);
    else 
        while (ifa->lists->initialized)
            pthread_cond_wait(&ifa->lists->init_cond,&ifa->lists->io_mutex);

    pthread_mutex_unlock(&ifa->lists->io_mutex);
    (void) pthread_setcancelstate(PTHREAD_CANCEL_ENABLE,NULL);

    if (ifa->xifilter) {
        if (start_xfilter(ifa->xifilter) < 0) {
            pthread_exit((void *) &errno);
        }
    }

    if (ifa->xofilter) {
        if (start_xfilter(ifa->xofilter) < 0) {
            pthread_exit((void *) &errno);
        }
    }

    if (ifa->direction == IN) {
        ifa->read(ifa);
    } else
        ifa->write(ifa);
}

/*
 * link an interface into the initialized list
 * Args: interface structure pointer
 * Returns: 0 on success. There is no failure condition
 * Side Effects: links interface to the initialized list
 */
int link_to_initialized(iface_t *ifa)
{
    iface_t **iptr;

    pthread_mutex_lock(&ifa->lists->io_mutex);
    for (iptr=&ifa->lists->initialized;(*iptr);iptr=&(*iptr)->next);
    (*iptr)=ifa;
    ifa->next=NULL;
    pthread_mutex_unlock(&ifa->lists->io_mutex);
    return(0);
}

/*
 * Free all the data associated with an interface except the iface_t itself
 * Args: Pointer to iface_t to be freed
 * Returns: Nothing
 * Side Effects: Cleanup routines invoked, de-coupled from any pair, all data
 * other than the main interface structure is freed
 * Because of dealing with the pair, the io_mutex should be locked before
 * invoking this routine
 */
void free_if_data(iface_t *ifa)
{
    if (ifa->xifilter) {
        xf_cleanup(ifa->xifilter);
    }

    if (ifa->xofilter) {
        xf_cleanup(ifa->xofilter);
    }

    if ((ifa->direction == OUT) && ifa->q) {
        /* output interfaces have queues which need freeing */
        free(ifa->q->base);
        free(ifa->q);
    }

    free_filter(ifa->ifilter);
    free_filter(ifa->ofilter);

    if (ifa->info) {
        if (ifa->cleanup)
            ifa->cleanup(ifa);
        free(ifa->info);
    }

    if (ifa->pair) {
        ifa->pair->pair=NULL;
        if (ifa->pair->direction == OUT) {
            pthread_mutex_lock(&ifa->pair->q->q_mutex);
            ifa->pair->q->active=0;
            pthread_cond_broadcast(&ifa->pair->q->freshmeat);
            pthread_mutex_unlock(&ifa->pair->q->q_mutex);
        } else {
            if (ifa->pair->tid)
                pthread_cancel(ifa->pair->tid);
            else
                ifa->pair->direction = NONE;
        }
    } else
        if (ifa->name && !(ifa->id & IDMINORMASK)) {
            free(ifa->name);
       }
}

/*
 * Take an interface off the input or output iolist and place it on the "dead"
 * list waiting to be cleaned up
 * Args: Pointer to interface structure
 * Returns: 0 on success. Might add other possible return vals later
 * Should this be broken into link from input/output then link to dead?
 */
int unlink_interface(iface_t *ifa)
{
    iface_t **lptr;
    iface_t *tptr;

    if (ifa->direction != NONE) {
        /* Set lptr to point to the input or output list, as appropriate */
        lptr=(ifa->direction==IN)?&ifa->lists->inputs:&ifa->lists->outputs;
        if ((*lptr) == ifa) {
            /* If target interface is the head of the list, set the list pointer
               to point to the next interface in the list */
            (*lptr)=(*lptr)->next;
        } else {
            /* Traverse the list until we find the interface before our target and
               make its next pointer point to the element after our target */
            for (tptr=(*lptr);tptr->next != ifa;tptr=tptr->next);
            tptr->next = ifa->next;
        }
    
        if (ifa->direction != OUT)
            if (!ifa->lists->inputs) {
                for(tptr=ifa->lists->outputs;tptr;tptr=tptr->next)
                    if (tptr->direction == BOTH)
                        break;
                if (tptr == NULL) {
                    pthread_mutex_lock(&ifa->lists->engine->q->q_mutex);
                    ifa->lists->engine->q->active=0;
                    pthread_cond_broadcast(&ifa->lists->engine->q->freshmeat);
                    pthread_mutex_unlock(&ifa->lists->engine->q->q_mutex);
                    if (timetodie == 0)
                        timetodie++;
                }
            }
    }

    free_if_data(ifa);

    /* Add to the dead list */
    if ((tptr=ifa->lists->dead) == NULL)
        ifa->lists->dead=ifa;
    else {
        for(;tptr->next;tptr=tptr->next);
        tptr->next=ifa;
    }
    ifa->next=NULL;
    return(0);
}

/*
 * Cleanup routine for interfaces, used as destructor for pointer to interface
 * structure in the handler thread's local storage
 * Args: pointer to interface structure
 * Returns: Nothing
 */
void iface_destroy(void *ifptr)
{
    iface_t *ifa = (iface_t *) ifptr;
    int cstate;

    DEBUG(3,catgets(cat,2,37,"Cleaning up data for exiting %s %s %s id %x"),
            (ifa->direction == IN)?catgets(cat,2,38,"input"):
            catgets(cat,2,39,"output"),(ifa->id & IDMINORBITS)?
            catgets(cat,2,40,"connection"):catgets(cat,2,41,"interface"),
            ifa->name,ifa->id);
    (void) pthread_setcancelstate(PTHREAD_CANCEL_DISABLE,&cstate);
    if (ifa->heartbeat && ifa->q) {
        stop_heartbeat(ifa);
    }
    pthread_mutex_lock(&ifa->lists->io_mutex);
    if (ifa->tid) {
        unlink_interface(ifa);
        /* Signal the reaper thread */
        (void) pthread_kill(reaper,SIGUSR2);
    } else
        free_if_data(ifa);

    pthread_mutex_unlock(&ifa->lists->io_mutex);
    (void) pthread_setcancelstate(cstate,NULL);
}

/*
 * add a filter to an interface
 * Args: pointer to filter to be added
 * Returns: pointer to filter to be added
 */
sfilter_t *addfilter(sfilter_t *filter)
{
    if (!filter)
        return (NULL);

    pthread_mutex_lock(&filter->lock);
    ++(filter->refcount);
    pthread_mutex_unlock(&filter->lock);
    return(filter);
}

/*
 * Duplicate an interface
 * Used when creating IN/OUT pair for bidirectional communication
 * Args: pointer to interface to be duplicated
 * Returns: Pointer to duplicate interface
 */
iface_t *ifdup (iface_t *ifa)
{
    iface_t *newif;

    if ((newif=(iface_t *) malloc(sizeof(iface_t))) == (iface_t *) NULL)
        return(NULL);

    memset(newif,0,sizeof(iface_t));

    if (iftypes[ifa->type].ifdup_func) {
        if ((newif->info=(*iftypes[ifa->type].ifdup_func)(ifa->info)) == NULL) {
            free(newif);
            return(NULL);
        }
    } else
        newif->info = NULL;

    ifa->pair=newif;
    newif->tid=ifa->tid;
    newif->flags=ifa->flags;
    newif->id=ifa->id;
    newif->name=ifa->name;
    newif->pair=ifa;
    newif->next=NULL;
    newif->type=ifa->type;
    newif->lists=ifa->lists;
    newif->read=ifa->read;
    newif->readbuf=ifa->readbuf;
    newif->write=ifa->write;
    newif->cleanup=ifa->cleanup;
    newif->options=NULL;
    newif->ifilter=addfilter(ifa->ifilter);
    newif->ofilter=addfilter(ifa->ofilter);
    if ((ifa->xifilter)) {
        newif->xifilter=ifa->xifilter;
        ifa->xifilter=NULL;
        newif->xifilter->parent=newif;
    }
    newif->checksum=ifa->checksum;
    newif->heartbeat = 0;
    newif->strict=ifa->strict;
    newif->qsize=ifa->qsize;
    return(newif);
}

/*
 * Return the path to the kplex config file
 * Args: None
 * Returns: pointer to name of config file
 *
 * First choice is conf file in user's home directory, seocnd is global
 */
char *get_def_config()
{
    char *confptr;
    char *buf;
    struct passwd *pw;

    if ((confptr=getenv("KPLEXCONF")))
        return (confptr);
    if ((confptr=getenv("HOME")) == NULL)
        if ((pw=getpwuid(getuid())))
            confptr=pw->pw_dir;
    if (confptr) {
        if ((buf = malloc(strlen(confptr)+strlen(KPLEXHOMECONF)+2)) == NULL) {
            perror(catgets(cat,2,2,"failed to allocate memory"));
            exit(1);
        }
        strcpy(buf,confptr);
        strcat(buf,"/");

#ifdef KPLEXHOMECONFOSX
/*
 * Deprecate OSX specific config file.  This seemed like a good idea at the time
 * but has no apparent advantage  over ~/.kplex.conf
 */
        int doosxconf=1;
        size_t osxlen,baselen;

        if ((osxlen=strlen(KPLEXHOMECONFOSX)) <
                (baselen=strlen(KPLEXOLDHOMECONFOSX))) {
            osxlen=baselen;
        }

        if ((strlen(KPLEXHOMECONF)) < osxlen) {
            if (realloc(buf,(baselen=strlen(buf))+osxlen+1) == NULL) {
                perror(catgets(cat,2,42,"Can't query OSX config file"));
                doosxconf=0;
            }
        }

        if (doosxconf) {
            strcat(buf,KPLEXOLDHOMECONFOSX);
            if (!access(buf,F_OK)) {
                logwarn(catgets(cat,2,43,
                        "Use of %s is deprecated for kplex config.\nPlease move this file to ~/%s to suppress this warning"),
                        buf,KPLEXHOMECONF);
                return(buf);
            }
            strcpy(buf+baselen,KPLEXHOMECONFOSX);
            if (!access(buf,F_OK)) {
                return(buf);
            }
            buf[baselen]='\0';
        }
#endif

        strcat(buf,KPLEXHOMECONF);
        if (!access(buf,F_OK))
            return(buf);
        free(buf);
    }
    if (!access(KPLEXGLOBALCONF,F_OK))
        return(KPLEXGLOBALCONF);
    return(NULL);
}

/*
 * Translate a string like "local7" to a log facility like LOG_LOCAL7
 * Args: string representation of log facility
 * Returns: Numeric representation of log facility, or -1 if string doesn't
 * map to anything appropriate
 */
int string2facility(char *fac)
{
    int facnum;

    if (!strcasecmp(fac,"kern"))
        return(LOG_KERN);
    if (!strcasecmp(fac,"user"))
        return(LOG_USER);
    if (!strcasecmp(fac,"mail"))
        return(LOG_MAIL);
    if (!strcasecmp(fac,"daemon"))
        return(LOG_DAEMON);
    if (!strcasecmp(fac,"auth"))
        return(LOG_AUTH);
    if (!strcasecmp(fac,"syslog"))
        return(LOG_SYSLOG);
    if (!strcasecmp(fac,"lpr"))
        return(LOG_LPR);
    if (!strcasecmp(fac,"news"))
        return(LOG_NEWS);
    if (!strcasecmp(fac,"cron"))
        return(LOG_CRON);
    if (!strcasecmp(fac,"authpriv"))
        return(LOG_AUTHPRIV);
    if (!strcasecmp(fac,"ftp"))
        return(LOG_FTP);
    /* if we don't map to "localX" where X is 0-7, return error */
    if (strncasecmp(fac,"local",5) || (*fac + 6))
        return(-1);
    if ((facnum = (((int) *fac+5) - 32) < 16) || facnum > 23)
        return(-1);
    return(facnum<<3);
}

/*
 * Convert interface names to IDs
 * Args: Pointer to engine output filter, pointer to initialized interface list
 * Returns: -1 on failure, 0 on success
 */
int name2id(sfilter_t *filter)
{
    unsigned int id;
    sf_rule_t *rptr;
    struct srclist *sptr;

    if (!filter)
        return(0);

    if (filter->type == FILTER) {
        for (rptr=filter->rules;rptr;rptr=rptr->next) {
            if (rptr->src.name == NULL)
                continue;
            if (!(id=namelookup(rptr->src.name))) {
                logwarn(catgets(cat,2,44,
                        "Unknown interface \'%s\' in filter rules"),
                        rptr->src.name);
                return(-1);
            }
            free(rptr->src.name);
            rptr->src.name=NULL;
            rptr->src.id=id;
        }
        return(0);
    }
    
    for (rptr=filter->rules;rptr;rptr=rptr->next)
        for (sptr=rptr->info.source;sptr;sptr=sptr->next) {
            if (!(id=namelookup(sptr->src.name))) {
               logwarn(catgets(cat,2,45,
                        "Unknown interface \'%s\' in failover rules"),
                        sptr->src.name);
                return(-1);
            }
            free(sptr->src.name);
            sptr->src.name=NULL;
            sptr->src.id=id;
        }
    return(0);
}

int proc_engine_options(iface_t *e_info,struct kopts *options)
{
    struct kopts *optr;
    struct if_engine *ifg = (struct if_engine *) e_info->info;

    if (e_info->options) {
        for (optr=e_info->options;optr->next;optr=optr->next);
        optr->next=options;
    } else {
        e_info->options = options;
    }

    for (optr=e_info->options;optr;optr=optr->next) {
        if (!strcasecmp(optr->var,"qsize")) {
            if(!(e_info->qsize = atoi(optr->val))) {
                fprintf(stderr,catgets(cat,2,46,"Invalid queue size: %s\n"),
                        optr->val);
                exit(1);
            }
        } else if (!strcasecmp(optr->var,"mode")) {
            if (!strcasecmp(optr->val,"background"))
                ifg->flags|=K_BACKGROUND;
            else if (!strcasecmp(optr->val,"foreground"))
                ifg->flags &= ~K_BACKGROUND;
            else
                fprintf(stderr,catgets(cat,2,47,
                        "Warning: unrecognized mode \'%s\' specified\n"),
                        optr->val);
        } else if (!strcasecmp(optr->var,"logto")) {
            if ((ifg->logto = string2facility(optr->val)) < 0) {
                fprintf(stderr,catgets(cat,2,48,
                        "Unknown log facility \'%s\' specified\n"),optr->val);
                exit(1);
            }
        } else if (!strcasecmp(optr->var,"debuglevel")) {
            if ((*optr->val < '0') || (*optr->val > '9') || *(optr->val+1)) {
                fprintf(stderr,catgets(cat,2,49,
                        "Bad debug level \"%s\": Must be 0-9\n"),optr->val);
                exit(0);
            } else {
                debuglevel = (int) (*optr->val - '0');
            }
        } else if (!strcasecmp(optr->var,"graceperiod")) {
            if (((graceperiod=(time_t) strtoumax(optr->val,NULL,0)) == 0) &&
                    (errno)) {
                fprintf(stderr,catgets(cat,2,50,
                        "Bad value for graceperiod: %s\n"),
                        optr->val);
                exit(1);
            }
        } else if (!strcasecmp(optr->var,"checksum")) {
            if (!strcasecmp(optr->val,"yes") || !strcasecmp(optr->val,"strict"))
                e_info->checksum=CKSM_STRICT;
            else if (!strcasecmp(optr->val,"no"))
                e_info->checksum=CKSM_NO;
            else if (!strcasecmp(optr->val,"add"))
                e_info->checksum=CKSM_ADD;
            else if (!strcasecmp(optr->val,"addonly"))
                e_info->checksum=CKSM_ADDONLY;
            else {
                fprintf(stderr,"%s",catgets(cat,2,51,
                        "Checksum option must be one of: \'yes\',\'no\',\'strict\',\'loose\',\'add\',\'addonly\'\n"));
                exit(1);
            }
        } else if (!strcasecmp(optr->var,"strict")) {
            if (!strcasecmp(optr->val,"yes"))
                e_info->strict=1;
            else if (!strcasecmp(optr->val,"no"))
                e_info->strict=0;
            else {
                fprintf(stderr,"%s",catgets(cat,2,52,
                        "Strict option must be either \'yes\' or \'no\'\n"));
                exit(1);
            }
        } else if (!strcasecmp(optr->var,"failover")) {
            if (addfailover(&e_info->ofilter,optr->val) != 0) {
                fprintf(stderr,catgets(cat,2,53,
                        "Failed to add failover %s\n"),optr->val);
                exit(1);
            }
        } else {
            fprintf(stderr,catgets(cat,2,54,
                    "Warning: Unrecognized option \'%s\'\n"),optr->var);
            exit(0);
        }
    }
    if ((e_info->q = init_q(e_info->qsize,NULL,"engine")) == NULL) {
        perror(catgets(cat,2,55,"failed to initiate queue"));
        exit(1);
    }
    return(0);
}

int calcsum(const char *buf, size_t len)
{
    int c = 0;

    for (;len;len--)
        c ^=*buf++;

    return c;
}

/* Add tag data
 * Args: Interface pointer, buffer for tags
 * Returns: Length of tag buffer on success
 */
size_t gettag(iface_t *ifa, char *buf, senblk_t *sptr)
{
    char *ptr=buf;
    char *nameptr;
    int first=1;
    struct timeval tv;
    unsigned char cksum;
    size_t len;

    *ptr++='\\';
    if (ifa->tagflags & TAG_SRC){
        first=0;
        memcpy(ptr,"s:",2);
        ptr+=2;
        if (ifa->tagflags & TAG_ISRC) {
            if (((nameptr=idlookup(sptr->src))==NULL) || (*nameptr == '_'))
                nameptr=DEFSRCNAME;
        } else
            nameptr=(*ifa->name=='_')?DEFSRCNAME:ifa->name;

        for (len=0;*nameptr && len < 15; len++)
            *ptr++=*nameptr++;
    }

    if (ifa->tagflags & TAG_TS) {
        if (!first)
            *ptr++=',';
        memcpy(ptr,"c:",2);
        ptr+=2;
        (void) gettimeofday(&tv,NULL);
        ptr+=sprintf(ptr,"%010u",(unsigned) tv.tv_sec);
        if (ifa->tagflags & TAG_MS)
            ptr += sprintf(ptr,"%03u",((unsigned) tv.tv_usec)/1000);
    }
    /* Don't include initial '/' */
    cksum=calcsum(buf+1,(len=ptr-buf)-1);
    len+=sprintf(ptr,"*%02X\\",cksum);
    return(len);
}

void read_input(iface_t *ifa, ssize_t (*readfunc)(void *, char *),
        enum xfilter_type is_xfilter)
{
    senblk_t sblk;
    char buf[BUFSIZ];
    char tbuf[TAGMAX];
    char *bptr,*eptr,*ptr,*csum;
    int nread,countmax,count=0;
    enum sstate senstate;
    int nocr=flag_test(ifa,F_NOCR)?1:0;
    int loose = (ifa->strict)?0:1;
    void *obj;
    ioqueue_t *q;

    sblk.src=ifa->id;
    senstate=SEN_NODATA;

    if (is_xfilter) {
        obj = (void *) ((is_xfilter == XIFILTER)?ifa->xifilter:ifa->xofilter);
        q = ifa->q;
    } else {
        obj = (void *) ifa;
        if ((ifa->xifilter)) {
            q = ifa->xifilter->q;
        } else {
            q = ifa->q;
        }
    }
    while ((nread=(readfunc)(obj,buf)) > 0) {
        for(bptr=buf,eptr=buf+nread;bptr<eptr;bptr++) {
            switch (*bptr) {
            case '$':
            case '!':
                ptr=sblk.data;
                countmax=SENMAX-(nocr|loose);
                count=1;
                *ptr++=*bptr;
                csum=0;
                senstate=SEN_SENPROC;
                continue;
            case '\\':
                if (senstate==SEN_TAGPROC) {
                    *ptr++=*bptr;
                    senstate=SEN_TAGSEEN;
                } else {
                    senstate=SEN_TAGPROC;
                    ptr=tbuf;
                    countmax=TAGMAX-1;
                    *ptr++=*bptr;
                    count=1;
                }
                continue;
            case '\r':
            case '\n':
            case '\0':
                if (senstate == SEN_SENPROC || senstate == SEN_TAGSEEN) {
                    if (loose || (nocr && *bptr == '\n')) {
                        *ptr++='\r';
                        *ptr='\n';
                        sblk.len = count+2;
                    } else {
                        if ((!nocr) && *bptr == '\r') {
                            senstate = SEN_CR;
                            *ptr++=*bptr;
                            ++count;
                        } else {
                            senstate = SEN_NODATA;
                        }
                        continue;
                    }
                } else if (senstate == SEN_CR) {
                    if (*bptr != '\n') {
                        senstate = SEN_NODATA;
                        continue;
                    }
                    *ptr=*bptr;
                    sblk.len = ++count;
                } else {
                    senstate = SEN_NODATA;
                    continue;
                }
<<<<<<< HEAD
                /* If we're not checksumming OR the checksum is correct OR
                 * it's a zero length packet, the first clause is false which
                 * is true when negated...*/
                if (!(ifa->checksum && checkcksum(&sblk,ifa->checksum) &&
                        (sblk.len > 0 ))) {
                    if ((is_xfilter) || senfilter(&sblk,ifa->ifilter) == 0) {
                        push_senblk(&sblk,q);
                    }
=======
                /* Logic below is a bit gnarly..
                 * A sentence is passed if
                 * - It's at least 5 characters excluding start, trailers
                 *   and checksum
                 * - There's only two characters after the '*' (excl CR/NL)
                 * - Checksumming is not mandated OR checksum check succeeds
                 * - It passes filtering
                 * Otherwise it is discarded
                 */
                if (sblk.len >= ((csum)?11:8) && !(csum && (ptr - csum != 4)) &&
                        !(ifa->checksum && checkcksum(&sblk,ifa->checksum)) &&
                        senfilter(&sblk,ifa->ifilter) == 0) {
                    push_senblk(&sblk,ifa->q);
>>>>>>> 366afb17
                }
                senstate=SEN_NODATA;
                continue;
            case '*':
                if (senstate == SEN_SENPROC) {
                    if (csum) {
                        senstate=SEN_NODATA;
                        continue;
                    }
                    csum = ptr;
                }
            default:
                break;
            }

            if (senstate != SEN_SENPROC && senstate != SEN_TAGPROC) {
                if (senstate != SEN_NODATA )
                    senstate=SEN_NODATA;
                continue;
            }

            if (count++ > countmax) {
                senstate=SEN_NODATA;
                continue;
            }

            *ptr++=*bptr;
        }
    }
    if (is_xfilter) {
        return;
    }

    iface_thread_exit(errno);
}

/* generic read routine
 * Args: Interface Pointer
 * Returns: nothing
 */
void do_read(iface_t *ifa)
{
    /* After addition of xfilters this is now just a wrapper around
     * read_input
     */

    read_input(ifa,ifa->readbuf,XNONE);
}

/* Make an interface name based on file type and index
 * Args: Pointer to interface structure and index
 * Returns: Pointer to newly malloced string containing constructed name
 * Side effects: None (but string will need free-ing)
 */
char * mkname(iface_t *ifa, unsigned int i)
{
    char *ptr,*dst;
    char nambuf[128];

    /* auto assigned names are "_<type>-<id>", e.g. "_udp-2" */

    for (ptr=iftypes[ifa->type].name,dst=nambuf,*dst++='_';*ptr;ptr++)
        *dst++=*ptr;

    *dst++='-';
    *dst++='i';
    *dst++='d';

    do {
        *dst++='0'+(i%10);
        i/=10;
    } while(i);

    *dst=*(dst+1)='\0';

    /* We *could* Append stuff until a unique name was found but that's
     * unnecessary complexity.  Return simple error instead */

    if (namelookup(nambuf)) {
        logerr(0,catgets(cat,2,56,
                "\"%s\" already specified as an interface name"),
                nambuf);
        return(NULL);
    }

    return(strdup(nambuf));
}        

nl_catd init_i8n()
{
    char * tmpbuf;
    char *lang;

    /* initialize i8n: First try NLSPATH/defaults */
    setlocale(LC_ALL,"");

    if ((cat = catopen("kplex.cat",NL_CAT_LOCALE)) == (nl_catd) -1) {
        /* try our compiled-in default */
        if ((lang=getenv("LANG")) || (lang=setlocale(LC_MESSAGES,NULL))) {
            if (strcmp(lang,"POSIX") && strcmp(lang,"C") &&
                    (strlen(lang) >= 2) && ( lang[2] == '\0' ||
                    (lang[2] == '_') || (lang[2] == '.'))) { 
                if ((tmpbuf = (char *) malloc(strlen(SHAREDIR) +
                        strlen("/locale//kplex.cat") + (size_t) 6)) == NULL) {
                    perror("Failed to allocate memory");
                    exit(1);
                }

                if (strlen(lang) >= 5) {
                    sprintf(tmpbuf,"%s/locale/%.5s/kplex.cat",SHAREDIR,lang);
                    cat = catopen(tmpbuf,0);
                }
                if (cat == (nl_catd) -1) {
                    sprintf(tmpbuf,"%s/locale/%.2s/kplex.cat",SHAREDIR,lang);
                    cat = catopen(tmpbuf,0);
                }
                free(tmpbuf);
            }
        }
    }
    return cat;
}

int main(int argc, char ** argv)
{
    char *tmpbuf;
    pthread_t tid;
    pid_t pid;
    int pfd;
    char *config=NULL;
    char *pidfile=NULL;
    iface_t  *engine;
    struct if_engine *ifg;
    iface_t *ifptr,*ifptr2,*rptr;
    iface_t **tiptr;
    unsigned int i=1;
    int opt,err=0;
    void *ret;
    struct kopts *options=NULL;
    sigset_t set,oset;
    struct iolists lists = {
        /* initialize io_mutex separately below */
        .init_mutex = PTHREAD_MUTEX_INITIALIZER,
        .init_cond = PTHREAD_COND_INITIALIZER,
        .dead_cond = PTHREAD_COND_INITIALIZER,
    .initialized = NULL,
    .outputs = NULL,
    .inputs = NULL,
    .dead = NULL,
    .eventmgr = NULL
    };
    struct rlimit lim;
    struct flock *fl;
    int gotinputs=0;
    int rcvdsig;
    int status;

    (void) init_i8n();

    pthread_mutex_init(&lists.io_mutex,NULL);

    /* command line argument processing */
    while ((opt=getopt(argc,argv,"d:f:o:p:V")) != -1) {
        switch (opt) {
            case 'd':
                if (*(optarg+1)) {
                    /* debuglevel is more than one character long */
                    fprintf(stderr,catgets(cat,2,1,
                            "Bad debug level \"%s\": Must be 0-9\n"),optarg);
                    err++;
                } else if ((tmpbuf = (char *) malloc(13)) == NULL ) {
                    logerr(errno,catgets(cat,2,2,"failed to allocate memory"));
                    err++;
                } else {
                    sprintf(tmpbuf,"debuglevel=%c",*optarg);
                    if (cmdlineopt(&options,tmpbuf) < 0)
                        err++;
                    free(tmpbuf);
                }
                break;
            case 'o':
                if (cmdlineopt(&options,optarg) < 0)
                    err++;
                break;
            case 'f':
                config=optarg;
                break;
            case 'p':
                pidfile=optarg;
                break;
            case 'V':
                printf("%s\n",VERSION);
                if (argc == 2)
                    exit(0);
                else
                    err++;
                break;
            default:
                err++;
        }
    }

    if (err) {
        fprintf(stderr, catgets(cat,2,3,"Usage: %s [-V] | [ -d <level> ] [ -p <pid file> ] [ -f <config file>] [-o <option=value>]... [<interface specification> ...]\n"),argv[0]);
        exit(1);
    }


    /* If a config file is specified by a commad line argument, read it.  If
     * not, look for a default config file unless told not to using "-f-" on the
     * command line
     */
    if ((config && (strcmp(config,"-"))) ||
            (!config && (config = get_def_config()))) {
        DEBUG(1,catgets(cat,2,4,"Using config file %s"),config);
        if ((engine=parse_file(config)) == NULL) {
            fprintf(stderr,catgets(cat,2,5,"Error parsing config file: %s\n"),
                    errno?strerror(errno):catgets(cat,2,6,"Syntax Error"));
            exit(1);
        }
    } else {
        /* global options for engine configuration are also returned in config
         * file parsing. If we didn't do that, get default options here */
        DEBUG(1,catgets(cat,2,7,"Not using config file"));
        engine = get_default_global();
    }

    proc_engine_options(engine,options);

    engine->lists = &lists;
    lists.engine=engine;

    for (tiptr=&engine->next;optind < argc;optind++) {
        if (!(ifptr=parse_arg(argv[optind]))) {
            fprintf(stderr,catgets(cat,2,8,
                    "Failed to parse interface specifier %s\n"),
                    argv[optind]);
            exit(1);
        }
        ifptr->next=(*tiptr);
        (*tiptr)=ifptr;
        tiptr=&ifptr->next;
    }

    /* We choose to go into the background here before interface initialzation
     * rather than later. Disadvantage: Errors don't get fed back on stderr.
     * Advantage: We can close all the file descriptors now rather than pulling
     * then from under erroneously specified stdin/stdout etc.
     */
    sigemptyset(&set);
    sigaddset(&set, SIGCHLD);
    sigaddset(&set, SIGUSR1);
    sigprocmask(SIG_BLOCK,&set,&oset);
    ifg=(struct if_engine *)engine->info;
    if (ifg->flags & K_BACKGROUND) {
         if ((pid = fork()) < 0) {
            perror(catgets(cat,2,9,"fork failed"));
            exit(1);
        } else if (pid) {
            sigwait(&set,&rcvdsig);
            if (rcvdsig == SIGCHLD) {
                if (wait(&err) < 0) {
                    perror("Wait failed");
                    exit (1);
                }
                if (WIFEXITED(err))
                    exit(WEXITSTATUS(err));

                exit(1);
            }
            exit(0);
        }
    }

    /* Continue as child */

    sigprocmask(SIG_SETMASK,&oset,NULL);

    if (pidfile) {
        /* Check for pidfile and lock it if not locked already */
        if ((pfd=open(pidfile,O_RDWR|O_CREAT,0644)) < 0) {
            fprintf(stderr,catgets(cat,2,11,"Could not create pid file: %s"),
                    strerror(errno));
            exit(1);
        }

        if ((fl=(struct flock *) malloc(sizeof(struct flock))) == NULL) {
            perror(catgets(cat,2,12,"Could not allocate memory for pid lock"));
            exit(1);
        }

        fl->l_type=F_WRLCK;
        fl->l_whence=SEEK_SET;
        fl->l_start=0;
        fl->l_len=0;

        if ((err=fcntl(pfd,F_SETLK,fl)) < 0) {
            if (errno == EACCES || err == EAGAIN ) {
                fprintf(stderr,catgets(cat,2,13,
                        "pid file %s currently lock by pid %d\n"),pidfile,
                        (int) fl->l_pid); 
            } else {
                fprintf(stderr,catgets(cat,2,14,
                        "Could not lock pid file %s: %s\n"),pidfile,
                        strerror(err));
            }
            exit(1);
        }
        if (truncate(pidfile,0) < 0) {
            fprintf(stderr,catgets(cat,2,15,
                    "Could not truncate pid file %s: %s\n"),pidfile,
                    strerror(errno));
            exit(1);
        }

        dprintf(pfd,"%d",getpid());
    }

    if (ifg->flags & K_BACKGROUND) {

        /* Really should close all file descriptors. Harder to do in OS
         * independent way.  Just close the ones we know about for this cut
         * Check first if connected to a tty to allow redirection / piping in
         * background mode
         */
        if (isatty(fileno(stdin))) {
            fclose(stdin);
            ifg->flags |= K_NOSTDIN;
        }
        if (isatty(fileno(stdout))) {
            fclose(stdout);
            ifg->flags |= K_NOSTDOUT;
        }
        if (isatty(fileno(stderr))) {
            fclose(stderr);
            ifg->flags |= K_NOSTDERR;
        }

        /* Tell Parent it's OK to exit */
        kill(getppid(),SIGUSR1);

        setsid();
        (void) chdir("/");
        umask(0);
    }

    /* log to stderr or syslog, as appropriate */
    initlog((ifg->flags & K_NOSTDERR)?ifg->logto:-1);

    /* Lower max open files if necessary. We do this to ensure that ids for
     * all connections can be represented in IDMINORBITS. Actually we only
     * need to do that per server, so this is a bit of a hack and should be
     * corrected
     */
    if (getrlimit(RLIMIT_NOFILE,&lim) < 0)
            logterm(errno,catgets(cat,2,16,"Couldn't get resource limits"));
    if (lim.rlim_cur > 1<<IDMINORBITS) {
        DEBUG(3,catgets(cat,2,17,
                "Lowering NOFILE from %u to %u"),lim.rlim_cur,1<<IDMINORBITS);
        lim.rlim_cur=1<<IDMINORBITS;
        if(setrlimit(RLIMIT_NOFILE,&lim) < 0)
            logterm(errno,catgets(cat,2,18,
                    "Could not set file descriptor limit"));
    }

    DEBUG(1,catgets(cat,2,19,"kplex starting, config file %s"),
            (config && strcmp(config,"-"))?config:catgets(cat,2,20,"<none>"));

    /* our list of "real" interfaces starts after the first which is the
     * dummy "interface" specifying the multiplexing engine
     * walk the list, initialising the interfaces.  Sometimes "BOTH" interfaces
     * are initialised to one IN and one OUT which then need to be linked back
     * into the list
     */
    for (ifptr=engine->next,tiptr=&lists.initialized,i=0;ifptr;ifptr=ifptr2) {
        ifptr2 = ifptr->next;

        if (i == MAXINTERFACES)
            logterm(0,catgets(cat,2,21,"Too many interfaces"));
        ifptr->id=++i<<IDMINORBITS;
        if (!ifptr->name) {
            if (!(ifptr->name=mkname(ifptr,i)))
                logterm(errno,catgets(cat,2,22,
                        "Failed to make interface name"));
        }

        if (insertname(ifptr->name,ifptr->id) < 0)
            logterm(errno,catgets(cat,2,23,
                    "Failed to associate interface name and id"));

        ifptr->lists = &lists;
        if ((rptr=(*iftypes[ifptr->type].init_func)(ifptr)) == NULL) {
            logerr(0,catgets(cat,2,24,"Failed to initialize Interface %s"),
                    (ifptr->name)?ifptr->name:catgets(cat,2,25,"(unnamed)"));
            if (!flag_test(ifptr,F_OPTIONAL)) {
                timetodie++;
                break;
            }
            /* Free all resources associated with interface
             * This is a bigger task than it looks.  Before the "optional"
             * flag this was not an issue as we'd just be exiting after this
             * Now we need to clean up properly but not yet implemented.  This
             * is a little memory leak with each failed init attempt
             */
            free(ifptr);
            continue;
        }
        for (;ifptr;ifptr = ifptr->next) {
        /* This loop should be done once for IN or OUT interfaces twice for
         * interfaces where the initialisation routine has expanded them to an
         * IN/OUT pair.
         */
            if (ifptr->checksum == CKSM_UNDEF)
                ifptr->checksum = engine->checksum;
            if (ifptr->strict <0) {
                if (engine->strict >= 0) {
                    ifptr->strict = engine->strict;
                } else {
                    ifptr->strict = (ifptr->type == FILEIO)?0:1;
                }
            }
            (*tiptr)=ifptr;
            tiptr=&ifptr->next;
            if (ifptr->next==ifptr2)
                ifptr->next=NULL;
        }
    }

    /* One more spin through the list now we've initialised the name to id
     * mapping so we can update references to "name" with an id
     */
    for (ifptr=lists.initialized;ifptr;ifptr=ifptr->next) {
        if (ifptr->direction != IN && ifptr->ofilter) {
            if (name2id(ifptr->ofilter)) {
                logterm(errno,catgets(cat,2,26,
                        "Name to interface translation failed"));
            }
        }
        if ((!ifptr->is_server)) {
            if (ifptr->direction == IN) {
                ifptr->q = ifptr->lists->engine->q;
                if ((ifptr->xifilter)) {
                    if ((ifptr->xifilter->q =
                            init_q(ifptr->qsize,NULL,ifptr->xifilter->name))
                            == NULL) {
                        logterm(errno,catgets(cat,2,59,
                                "Failed to create queue"));
                        }
                    ifptr->q1 = ifptr->xifilter->q;
                } else {
                    ifptr->q1 = ifptr->lists->engine->q;
                }
            } else {
                if ((ifptr->xofilter)) {
                    if ((ifptr->xofilter->q =
                            init_q(ifptr->qsize,NULL,ifptr->xofilter->name))
                            == NULL) {
                        logterm(errno,catgets(cat,2,59,
                                "Failed to create queue"));
                    }
                    ifptr->q1 = ifptr->xofilter->q;
                } else {
                    ifptr->q1 = ifptr->q;
                }
            }
        }
        if (ifptr->heartbeat) {
            if (lists.eventmgr == NULL) {
                if ((lists.eventmgr = init_evtmgr()) == NULL) {
                    logterm(errno, catgets(cat,2,57,
                            "failed to initialize event manager"));
                }
            }
            if ((!ifptr->is_server) && add_event(EVT_HB,(void *)ifptr,0) < 0) {
                logterm(errno, catgets(cat,2,58,
                        "failed to add interface heartbeat"));
            }
        }
    }

    /* Create the key for thread local storage: in this case for a pointer to
     * the interface each thread is handling
     */
    if (pthread_key_create(&ifkey,iface_destroy)) {
        logerr(errno,catgets(cat,2,27,"Error creating key"));
        timetodie++;
    }

    if (timetodie) {
        for (ifptr=lists.initialized;ifptr;ifptr=ifptr2) {
            ifptr2=ifptr->next;
            iface_destroy(ifptr);
        }
        exit(1);
    }

    if (name2id(engine->ofilter))
            logterm(errno,catgets(cat,2,29,
                    "Failed to translate interface names to IDs"));

    if (engine->options)
        free_options(engine->options);

    pthread_setspecific(ifkey,(void *)&lists);
    reaper=pthread_self();

    sigemptyset(&set);
    sigaddset(&set,SIGUSR2);
    sigaddset(&set,SIGALRM);
    sigaddset(&set,SIGTERM);
    sigaddset(&set,SIGINT);
    sigaddset(&set,SIGCHLD);
    pthread_sigmask(SIG_BLOCK, &set, NULL);
    signal(SIGPIPE,SIG_IGN);
    pthread_create(&tid,NULL,run_engine,(void *) engine);
    pthread_mutex_lock(&lists.io_mutex);
    for (ifptr=lists.initialized;ifptr;ifptr=ifptr->next) {
        /* Check we've got at least one input */
        if ((ifptr->direction == IN ) || (ifptr->direction == BOTH))
            gotinputs=1;
        /* Create a thread to run each interface */
        pthread_create(&tid,NULL,(void *)start_interface,(void *) ifptr);
    }

    while (lists.initialized)
        pthread_cond_wait(&lists.init_cond,&lists.io_mutex);

    /* Have to wait until here to do something about no inputs to
     * avoid deadlock on io_mutex
     */
    if (!gotinputs) {
        logerr(0,catgets(cat,2,29,"No Inputs!"));
        pthread_mutex_lock(&engine->q->q_mutex);
        engine->q->active=0;
        pthread_cond_broadcast(&engine->q->freshmeat);
        pthread_mutex_unlock(&engine->q->q_mutex);
        timetodie++;
    }

    if (lists.eventmgr) {
        if (!timetodie) {
            if (pthread_create(&lists.eventmgr->tid,NULL,(void *)proc_events,
                    (void *) NULL) == 0) {
                lists.eventmgr->active=1;
            }
        }
    }

    /* While there are remaining outputs, wait until something is added to the 
     * dead list, reap everything on the dead list and check for outputs again
     * until all the outputs have been reaped
     * Note that when there are no more inputs, we set the
     * engine's queue inactive causing it to set all the outputs' queues
     * inactive and shutting them down. Thus the last input exiting also shuts
     * everything down */
    while (lists.outputs || lists.inputs || lists.dead) {
        if (lists.dead  == NULL && (timetodie <= 0)) {
            pthread_mutex_unlock(&lists.io_mutex);
            /* Here we're waiting for SIGTERM/SIGINT (user shutdown requests),
             * SIGUSR2 (notifications of termination from interface threads)
             * and (later) SIGALRM to notify of the grace period expiry
             */
            (void) sigwait(&set,&rcvdsig);
            pthread_mutex_lock(&lists.io_mutex);
        } else {
            rcvdsig = 0;
        }

        if (rcvdsig == SIGCHLD) {
            pid = wait(&status);
            for (ifptr=lists.inputs;ifptr;ifptr=ifptr->next) {
                if (ifptr->xifilter && ifptr->xifilter->child == pid) {
                    break;
                }
            }
            if (ifptr) {
                for (ifptr=lists.outputs;ifptr;ifptr=ifptr->next) {
                    if (ifptr->xofilter && ifptr->xofilter->child == pid) {
                        break;
                    }
                }
            }

            if (ifptr) {
                (void) pthread_cancel(ifptr->tid);
            }
            continue;
        }

        if ((timetodie > 0) || ( lists.outputs == NULL && (timetodie == 0)) ||
                rcvdsig == SIGTERM || rcvdsig == SIGINT) {
            timetodie=-1;
            /* Once we've caught a user shutdown address we don't need to be
             * told twice
             */
            signal(SIGTERM,SIG_IGN);
            signal(SIGINT,SIG_IGN);
            sigdelset(&set,SIGTERM);
            sigdelset(&set,SIGINT);

            /* Make engine queue inactive, turning off outputs */
            pthread_mutex_lock(&engine->q->q_mutex);
            engine->q->active=0;
            pthread_cond_broadcast(&engine->q->freshmeat);
            pthread_mutex_unlock(&engine->q->q_mutex);

            /* kill inputs */
            for (ifptr=lists.inputs;ifptr;ifptr=ifptr->next) {
                pthread_cancel(ifptr->tid);
            }
            for (ifptr=lists.outputs;ifptr;ifptr=ifptr->next) {
                if (ifptr->q) {
                    push_senblk(NULL,ifptr->q);
                } else {
                    pthread_cancel(ifptr->tid);
                }
            }
            /* Set up the graceperiod alarm */
            if (graceperiod)
                alarm(graceperiod);
        }
        if (rcvdsig == SIGALRM || graceperiod == 0) {
            sigdelset(&set,SIGALRM);
            /* Make sure we don't come back here with 0 graceperiod */
            if (graceperiod == 0)
                graceperiod=1;
            for (ifptr=lists.outputs;ifptr;ifptr=ifptr->next) {
                if (ifptr->q) {
                    pthread_cancel(ifptr->tid);
                }
            }
        }
        for (ifptr=lists.dead;ifptr;ifptr=lists.dead) {
            lists.dead=ifptr->next;
            pthread_join(ifptr->tid,&ret);
            free(ifptr);
        }
    }

    /* Kill the event manager only after all other threads */
    if (lists.eventmgr && lists.eventmgr->active) {
        pthread_cancel(lists.eventmgr->tid);
        pthread_join(lists.eventmgr->tid,NULL);
    }

    /* For neatness... */
    pthread_mutex_unlock(&lists.io_mutex);

    DEBUG(3,catgets(cat,2,30,"Removing pid file"));

    if (pidfile)
        unlink(pidfile);

    DEBUG(1,catgets(cat,2,31,"Kplex exiting"));

    catclose(cat);

    exit(0);
}<|MERGE_RESOLUTION|>--- conflicted
+++ resolved
@@ -1434,16 +1434,7 @@
                     senstate = SEN_NODATA;
                     continue;
                 }
-<<<<<<< HEAD
-                /* If we're not checksumming OR the checksum is correct OR
-                 * it's a zero length packet, the first clause is false which
-                 * is true when negated...*/
-                if (!(ifa->checksum && checkcksum(&sblk,ifa->checksum) &&
-                        (sblk.len > 0 ))) {
-                    if ((is_xfilter) || senfilter(&sblk,ifa->ifilter) == 0) {
-                        push_senblk(&sblk,q);
-                    }
-=======
+
                 /* Logic below is a bit gnarly..
                  * A sentence is passed if
                  * - It's at least 5 characters excluding start, trailers
@@ -1455,9 +1446,8 @@
                  */
                 if (sblk.len >= ((csum)?11:8) && !(csum && (ptr - csum != 4)) &&
                         !(ifa->checksum && checkcksum(&sblk,ifa->checksum)) &&
-                        senfilter(&sblk,ifa->ifilter) == 0) {
+                        ((is_xfilter) || senfilter(&sblk,ifa->ifilter) == 0)) {
                     push_senblk(&sblk,ifa->q);
->>>>>>> 366afb17
                 }
                 senstate=SEN_NODATA;
                 continue;
